--- conflicted
+++ resolved
@@ -29,11 +29,7 @@
     runs-on: ubuntu-latest
     steps:
       - name: Checkout
-<<<<<<< HEAD
         uses: actions/checkout@v5.0.0
-=======
-        uses: actions/checkout@v4.3.0
->>>>>>> 2b02ac07
 
       # Don't waste time starting Renovate if JSON is invalid
       - name: Validate Renovate JSON
